
import os
import sys
import platform


def is_active():
    return True


def get_name():
    return "X11"


def can_build():

    if (os.name != "posix"):
        return False

    if sys.platform == "darwin":
        return False  # no x11 on mac for now

    errorval = os.system("pkg-config --version > /dev/null")

    if (errorval):
        print("pkg-config not found.. x11 disabled.")
        return False

    x11_error = os.system("pkg-config x11 --modversion > /dev/null ")
    if (x11_error):
        print("X11 not found.. x11 disabled.")
        return False

    ssl_error = os.system("pkg-config openssl --modversion > /dev/null ")
    if (ssl_error):
        print("OpenSSL not found.. x11 disabled.")
        return False

    x11_error = os.system("pkg-config xcursor --modversion > /dev/null ")
    if (x11_error):
        print("xcursor not found.. x11 disabled.")
        return False

    x11_error = os.system("pkg-config xinerama --modversion > /dev/null ")
    if (x11_error):
        print("xinerama not found.. x11 disabled.")
        return False

    x11_error = os.system("pkg-config xrandr --modversion > /dev/null ")
    if (x11_error):
        print("xrandr not found.. x11 disabled.")
        return False

    return True  # X11 enabled


def get_opts():

    return [
        ('use_llvm', 'Use llvm compiler', 'no'),
        ('use_static_cpp', 'link stdc++ statically', 'no'),
        ('use_sanitizer', 'Use llvm compiler sanitize address', 'no'),
        ('use_leak_sanitizer', 'Use llvm compiler sanitize memory leaks', 'no'),
        ('pulseaudio', 'Detect & Use pulseaudio', 'yes'),
        ('udev', 'Use udev for gamepad connection callbacks', 'no'),
        ('debug_release', 'Add debug symbols to release version', 'no'),
    ]


def get_flags():

    return [
        ('builtin_freetype', 'no'),
        ('builtin_libpng', 'no'),
        ('builtin_openssl', 'no'),
        ('builtin_zlib', 'no'),
    ]


def configure(env):

    is64 = sys.maxsize > 2**32

    if (env["bits"] == "default"):
        if (is64):
            env["bits"] = "64"
        else:
            env["bits"] = "32"

    env.Append(CPPPATH=['#platform/x11'])
    if (env["use_llvm"] == "yes"):
        if 'clang++' not in env['CXX']:
            env["CC"] = "clang"
            env["CXX"] = "clang++"
            env["LD"] = "clang++"
        env.Append(CPPFLAGS=['-DTYPED_METHOD_BIND'])
        env.extra_suffix = ".llvm"

    if (env["use_sanitizer"] == "yes"):
        env.Append(CXXFLAGS=['-fsanitize=address', '-fno-omit-frame-pointer'])
        env.Append(LINKFLAGS=['-fsanitize=address'])
        env.extra_suffix += "s"

    if (env["use_leak_sanitizer"] == "yes"):
        env.Append(CXXFLAGS=['-fsanitize=address', '-fno-omit-frame-pointer'])
        env.Append(LINKFLAGS=['-fsanitize=address'])
        env.extra_suffix += "s"

    # if (env["tools"]=="no"):
    #	#no tools suffix
    #	env['OBJSUFFIX'] = ".nt"+env['OBJSUFFIX']
    #	env['LIBSUFFIX'] = ".nt"+env['LIBSUFFIX']

    if (env["target"] == "release"):

        if (env["debug_release"] == "yes"):
            env.Append(CCFLAGS=['-g2'])
        else:
            env.Append(CCFLAGS=['-O3', '-ffast-math'])

    elif (env["target"] == "release_debug"):

        env.Append(CCFLAGS=['-O2', '-ffast-math', '-DDEBUG_ENABLED'])
        if (env["debug_release"] == "yes"):
            env.Append(CCFLAGS=['-g2'])

    elif (env["target"] == "debug"):

        env.Append(CCFLAGS=['-g2', '-Wall', '-DDEBUG_ENABLED', '-DDEBUG_MEMORY_ENABLED'])

    env.ParseConfig('pkg-config x11 --cflags --libs')
    env.ParseConfig('pkg-config xinerama --cflags --libs')
    env.ParseConfig('pkg-config xcursor --cflags --libs')
    env.ParseConfig('pkg-config xrandr --cflags --libs')

    if (env['builtin_openssl'] == 'no'):
        env.ParseConfig('pkg-config openssl --cflags --libs')

    if (env['builtin_libwebp'] == 'no'):
        env.ParseConfig('pkg-config libwebp --cflags --libs')

    if (env['builtin_freetype'] == 'no'):
        env.ParseConfig('pkg-config freetype2 --cflags --libs')

    if (env['builtin_libpng'] == 'no'):
        env.ParseConfig('pkg-config libpng --cflags --libs')

    if (env['builtin_enet'] == 'no'):
        env.ParseConfig('pkg-config libenet --cflags --libs')

    if (env['builtin_squish'] == 'no' and env["tools"] == "yes"):
        env.ParseConfig('pkg-config libsquish --cflags --libs')

    # Sound and video libraries
    # Keep the order as it triggers chained dependencies (ogg needed by others, etc.)

    if (env['builtin_libtheora'] == 'no'):
        env['builtin_libogg'] = 'no'  # Needed to link against system libtheora
        env['builtin_libvorbis'] = 'no'  # Needed to link against system libtheora
        env.ParseConfig('pkg-config theora theoradec --cflags --libs')

    if (env['builtin_libvpx'] == 'no'):
        env.ParseConfig('pkg-config vpx --cflags --libs')

    if (env['builtin_libvorbis'] == 'no'):
        env['builtin_libogg'] = 'no'  # Needed to link against system libvorbis
        env.ParseConfig('pkg-config vorbis vorbisfile --cflags --libs')

    if (env['builtin_opus'] == 'no'):
        env['builtin_libogg'] = 'no'  # Needed to link against system opus
        env.ParseConfig('pkg-config opus opusfile --cflags --libs')

    if (env['builtin_libogg'] == 'no'):
        env.ParseConfig('pkg-config ogg --cflags --libs')

    env.Append(CPPFLAGS=['-DOPENGL_ENABLED'])

    if (env['builtin_glew'] == 'no'):
        env.ParseConfig('pkg-config glew --cflags --libs')

    if os.system("pkg-config --exists alsa") == 0:
        print("Enabling ALSA")
        env.Append(CPPFLAGS=["-DALSA_ENABLED"])
        env.ParseConfig('pkg-config alsa --cflags --libs')
    else:
        print("ALSA libraries not found, disabling driver")

    if (platform.system() == "Linux"):
        env.Append(CPPFLAGS=["-DJOYDEV_ENABLED"])
    if (env["udev"] == "yes"):
        # pkg-config returns 0 when the lib exists...
        found_udev = not os.system("pkg-config --exists libudev")

        if (found_udev):
            print("Enabling udev support")
            env.Append(CPPFLAGS=["-DUDEV_ENABLED"])
            env.ParseConfig('pkg-config libudev --cflags --libs')
        else:
            print("libudev development libraries not found, disabling udev support")

    if (env["pulseaudio"] == "yes"):
        if not os.system("pkg-config --exists libpulse-simple"):
            print("Enabling PulseAudio")
            env.Append(CPPFLAGS=["-DPULSEAUDIO_ENABLED"])
            env.ParseConfig('pkg-config --cflags --libs libpulse-simple')
        else:
            print("PulseAudio development libraries not found, disabling driver")

    env.Append(CPPFLAGS=['-DX11_ENABLED', '-DUNIX_ENABLED', '-DGLES2_ENABLED', '-DGLES_OVER_GL'])
    env.Append(LIBS=['GL', 'pthread', 'z'])
    if (platform.system() == "Linux"):
        env.Append(LIBS='dl')
    # env.Append(CPPFLAGS=['-DMPC_FIXED_POINT'])

# host compiler is default..

    if (is64 and env["bits"] == "32"):
        env.Append(CPPFLAGS=['-m32'])
        env.Append(LINKFLAGS=['-m32', '-L/usr/lib/i386-linux-gnu'])
    elif (not is64 and env["bits"] == "64"):
        env.Append(CPPFLAGS=['-m64'])
        env.Append(LINKFLAGS=['-m64', '-L/usr/lib/i686-linux-gnu'])

<<<<<<< HEAD
    import methods
=======
	#env.Append( BUILDERS = { 'GLSL120' : env.Builder(action = methods.build_legacygl_headers, suffix = 'glsl.h',src_suffix = '.glsl') } )
	#env.Append( BUILDERS = { 'GLSL' : env.Builder(action = methods.build_glsl_headers, suffix = 'glsl.h',src_suffix = '.glsl') } )
	#env.Append( BUILDERS = { 'GLSL120GLES' : env.Builder(action = methods.build_gles2_headers, suffix = 'glsl.h',src_suffix = '.glsl') } )
	#env.Append( BUILDERS = { 'HLSL9' : env.Builder(action = methods.build_hlsl_dx9_headers, suffix = 'hlsl.h',src_suffix = '.hlsl') } )
>>>>>>> 2820b2d8

    env.Append(BUILDERS={'GLSL120': env.Builder(action=methods.build_legacygl_headers, suffix='glsl.h', src_suffix='.glsl')})
    env.Append(BUILDERS={'GLSL': env.Builder(action=methods.build_glsl_headers, suffix='glsl.h', src_suffix='.glsl')})
    env.Append(BUILDERS={'GLSL120GLES': env.Builder(action=methods.build_gles2_headers, suffix='glsl.h', src_suffix='.glsl')})
    #env.Append( BUILDERS = { 'HLSL9' : env.Builder(action = methods.build_hlsl_dx9_headers, suffix = 'hlsl.h',src_suffix = '.hlsl') } )

    if (env["use_static_cpp"] == "yes"):
        env.Append(LINKFLAGS=['-static-libstdc++'])

    list_of_x86 = ['x86_64', 'x86', 'i386', 'i586']
    if any(platform.machine() in s for s in list_of_x86):
        env["x86_libtheora_opt_gcc"] = True<|MERGE_RESOLUTION|>--- conflicted
+++ resolved
@@ -221,18 +221,12 @@
         env.Append(CPPFLAGS=['-m64'])
         env.Append(LINKFLAGS=['-m64', '-L/usr/lib/i686-linux-gnu'])
 
-<<<<<<< HEAD
     import methods
-=======
-	#env.Append( BUILDERS = { 'GLSL120' : env.Builder(action = methods.build_legacygl_headers, suffix = 'glsl.h',src_suffix = '.glsl') } )
-	#env.Append( BUILDERS = { 'GLSL' : env.Builder(action = methods.build_glsl_headers, suffix = 'glsl.h',src_suffix = '.glsl') } )
-	#env.Append( BUILDERS = { 'GLSL120GLES' : env.Builder(action = methods.build_gles2_headers, suffix = 'glsl.h',src_suffix = '.glsl') } )
-	#env.Append( BUILDERS = { 'HLSL9' : env.Builder(action = methods.build_hlsl_dx9_headers, suffix = 'hlsl.h',src_suffix = '.hlsl') } )
->>>>>>> 2820b2d8
-
-    env.Append(BUILDERS={'GLSL120': env.Builder(action=methods.build_legacygl_headers, suffix='glsl.h', src_suffix='.glsl')})
-    env.Append(BUILDERS={'GLSL': env.Builder(action=methods.build_glsl_headers, suffix='glsl.h', src_suffix='.glsl')})
-    env.Append(BUILDERS={'GLSL120GLES': env.Builder(action=methods.build_gles2_headers, suffix='glsl.h', src_suffix='.glsl')})
+
+    # FIXME: Commented out when moving to gles3
+    #env.Append(BUILDERS={'GLSL120': env.Builder(action=methods.build_legacygl_headers, suffix='glsl.h', src_suffix='.glsl')})
+    #env.Append(BUILDERS={'GLSL': env.Builder(action=methods.build_glsl_headers, suffix='glsl.h', src_suffix='.glsl')})
+    #env.Append(BUILDERS={'GLSL120GLES': env.Builder(action=methods.build_gles2_headers, suffix='glsl.h', src_suffix='.glsl')})
     #env.Append( BUILDERS = { 'HLSL9' : env.Builder(action = methods.build_hlsl_dx9_headers, suffix = 'hlsl.h',src_suffix = '.hlsl') } )
 
     if (env["use_static_cpp"] == "yes"):
